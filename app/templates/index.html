﻿<!DOCTYPE html>
<html>
<head>
    <title>Wanderlog Map</title>
    <link rel="preconnect" href="https://fonts.googleapis.com">
    <link rel="preconnect" href="https://fonts.gstatic.com" crossorigin>
    <link href="https://fonts.googleapis.com/css2?family=Poppins:wght@100;200;300&display=swap" rel="stylesheet">
    <link rel="stylesheet" href="https://unpkg.com/leaflet@1.9.4/dist/leaflet.css" />
    <link rel="stylesheet" href="https://unpkg.com/leaflet.markercluster@1.5.3/dist/MarkerCluster.css" />
    <link rel="stylesheet" href="https://unpkg.com/leaflet.markercluster@1.5.3/dist/MarkerCluster.Default.css" />
    <style>
        * { margin: 0; padding: 0; box-sizing: border-box; }
<<<<<<< HEAD

        :root { --app-font-family: 'Raleway', 'Verdana', sans-serif; }

        body, html {    height: 100%; 
                        font-family: var(--app-font-family); 
                        overflow: hidden; }

        button, input, select { font-family: inherit; }

        #map-container {    position: relative; 
                            width: 100vw; 
                            height: 100vh; }

        #map {  width: 100%; 
                height: 100%; }

        .menu-container {   position: absolute; 
                            top: 0; 
                            right: 0; 
                            height: 100%; 
                            width: min(18vw, 90vw); 
                            z-index: 1000; 
                            background-color: rgba(255,255,255,0.96); 
                            padding: 24px 24px 24px 16px; 
                            border-radius: 24px 0 0 24px; 
                            box-shadow: -8px 0 24px rgba(0,0,0,0.18); 
                            display: flex; 
                            flex-direction: column; 
                            gap: 16px; 
                            transform: translateX(calc(100% - 80px)); 
                            transition: transform 0.35s ease, box-shadow 0.35s ease, padding 0.35s ease; 
                            backdrop-filter: blur(14px); 
                            overflow: hidden; }
        
        .menu-container.open {  transform: translateX(0); 
                                box-shadow: -12px 0 32px rgba(0,0,0,0.25); 
                                padding-left: 24px; }

        .menu-toggle {  align-self: flex-start; 
                        cursor: pointer; 
                        user-select: none; 
                        padding: 18px 12px; 
                        background: rgba(255,255,255,0.95); 
                        border-radius: 18px; 
                        box-shadow: 0 6px 18px rgba(0,0,0,0.12); 
                        transition: background 0.3s ease, transform 0.3s ease, box-shadow 0.3s ease; 
                        border: none; 
                        display: inline-flex; 
                        flex-direction: row; 
                        align-items: center; 
                        justify-content: center; 
                        gap: 8px; 
                        text-transform: uppercase; 
                        letter-spacing: 0.12em; 
                        color: #333; 
                        writing-mode: vertical-rl; 
                        text-orientation: mixed; 
                        font-weight: 500; }

        .menu-toggle:hover {    background: rgba(255,255,255,1); 
                                transform: translateY(-2px); 
                                box-shadow: 0 6px 20px rgba(0,0,0,0.25); }

=======
        :root { --app-font-family: 'Poppins', 'Verdana', sans-serif; }
        body, html { height: 100%; font-family: var(--app-font-family); overflow: hidden; }
        button, input, select { font-family: inherit; }
        #map-container { position: relative; width: 100vw; height: 100vh; }
        #map { width: 100%; height: 100%; }
        .menu-container { position: absolute; top: 0; right: 0; height: 100%; width: min(340px, 90vw); z-index: 1000; background-color: rgba(255,255,255,0.96); padding: 24px 24px 24px 16px; border-radius: 24px 0 0 24px; box-shadow: -8px 0 24px rgba(0,0,0,0.18); display: flex; flex-direction: column; gap: 16px; transform: translateX(calc(100% - 80px)); transition: transform 0.35s ease, box-shadow 0.35s ease, padding 0.35s ease; backdrop-filter: blur(14px); overflow: hidden; }
        .menu-container.open { transform: translateX(0); box-shadow: -12px 0 32px rgba(0,0,0,0.25); padding-left: 24px; }
        .menu-toggle { align-self: flex-start; cursor: pointer; user-select: none; padding: 18px 12px; background: rgba(255,255,255,0.95); border-radius: 18px; box-shadow: 0 6px 18px rgba(0,0,0,0.12); transition: background 0.3s ease, transform 0.3s ease, box-shadow 0.3s ease; border: none; display: inline-flex; flex-direction: column; align-items: center; justify-content: center; gap: 8px; text-transform: uppercase; letter-spacing: 0.12em; color: #333; writing-mode: vertical-rl; text-orientation: mixed; font-weight: 600; }
        .menu-toggle:hover { background: rgba(255,255,255,1); transform: translateY(-2px); box-shadow: 0 6px 20px rgba(0,0,0,0.25); }
>>>>>>> 5fc403c1
        .menu-toggle:focus { outline: 2px solid rgba(0,120,212,0.6); outline-offset: 2px; }

        .menu-toggle .menu-toggle-icon {    display: inline-flex; 
                                            align-items: center; 
                                            justify-content: center; 
                                            width: 20px; 
                                            height: 20px; 
                                            line-height: 1; 
                                            writing-mode: horizontal-tb; 
                                            flex-shrink: 0; }

        .menu-toggle .menu-toggle-icon img {    width: 100%; 
                                                height: 100%; 
                                                object-fit: contain; 
                                                display: block; }

        .menu-toggle .menu-toggle-text { font-size: 12px; }

        .menu-container.open .menu-toggle { align-self: flex-end; 
                                            margin-left: auto; 
                                            writing-mode: horizontal-tb; 
                                            flex-direction: row; 
                                            padding: 10px 16px; 
                                            border-radius: 14px; 
                                            gap: 8px; 
                                            letter-spacing: 0.08em;
                                            box-shadow: 0 4px 14px rgba(0,0,0,0.15); }
        .menu-container.open .menu-toggle .menu-toggle-text { font-size: 14px; }
<<<<<<< HEAD

        .overlay-controls { display: flex; 
                            flex-direction: column; 
                            align-items: flex-end;
                            gap: 12px; 
                            opacity: 0; 
                            transform: translateX(16px); 
                            transition: opacity 0.25s ease 0.1s, transform 0.25s ease 0.1s; 
                            overflow-y: auto; 
                            max-height: calc(100% - 80px); 
                            padding-right: 4px; 
                            pointer-events: none; }

=======
        .overlay-controls { display: flex; flex-direction: column; gap: 12px; opacity: 0; transform: translateX(16px); transition: opacity 0.25s ease 0.1s, transform 0.25s ease 0.1s; overflow-y: auto; max-height: calc(100% - 80px); padding-right: 4px; pointer-events: none; }
>>>>>>> 5fc403c1
        .menu-container.open .overlay-controls { opacity: 1; transform: translateX(0); pointer-events: auto; }

        .overlay-button {   background: rgba(255,255,255,0.95); 
                            color: #333; 
                            border: none; 
                            padding: 12px 18px; 
                            font-size: 14px; font-weight: 600; 
                            border-radius: 15px; 
                            cursor: pointer; 
                            transition: all 0.3s ease; 
                            box-shadow: 3px 4px 0px 0px rgba(0, 0, 0, 0.15); 
                            backdrop-filter: blur(10px); 
                            border: 1px solid rgba(255,255,255,0.2); 
                            min-width: 180px; 
                            text-align: center; 
                            width: 100%; }

        .overlay-section-title { align-self: stretch;
                                 padding-top: 3px;
                                 font-size: 13px;
                                 font-weight: 600;
                                 letter-spacing: 0.08em;
                                 text-transform: uppercase;
                                 color: #444;
                                 text-align: right; }

        .overlay-button:hover {     background: rgba(255,255,255,1); 
                                    transform: translateY(-2px); 
                                    box-shadow: 4px 5px 0px 0px rgba(0, 0, 0, 0.15); }

        .overlay-button:active {    transform: translateY(0); 
                                    box-shadow: 4px 5px 0px 0px rgba(0, 0, 0, 0.15); }

        .checkbox-group {               display: flex; 
                                        flex-direction: column; 
                                        gap: 4px; }

        .checkbox-group label {         display: flex; 
                                        align-items: center; 
                                        gap: 8px; 
                                        font-size: 14px; 
                                        justify-content: space-between; }

        .checkbox-group label span {    flex: 1; 
                                        min-width: 0; 
                                        text-align: right;}

        .checkbox-group label input { flex-shrink: 0; }

        #status {   position: absolute; 
                    bottom: 20px; 
                    left: 50%; 
                    transform: translateX(-50%); 
                    background: rgba(255,255,255,0.9); 
                    padding: 8px 12px; 
                    border-radius: 4px; 
                    display: none; 
                    font-size: 14px; 
                    z-index: 1000; }

        #status.success {   border: 1px solid #4CAF50; 
                            color: #4CAF50; }
                    
        #status.error {     border: 1px solid #F44336; 
                            color: #F44336; }

        .loading-overlay {  position: absolute; 
                            top: 0; 
                            left: 0; 
                            width: 100%; 
                            height: 100%; 
                            background: rgba(255,255,255,0.8); 
                            display: none; 
                            align-items: center; 
                            justify-content: center; 
                            z-index: 2000; }

        .loading-spinner {  text-align: center; 
                            font-size: 18px; }

        .spinner {          border: 4px solid #f3f3f3; 
                            border-top: 4px solid #0078D7; 
                            border-radius: 50%; 
                            width: 40px; 
                            height: 40px; 
                            animation: spin 1s linear infinite; 
                            margin: 0 auto 10px; }

        @keyframes spin { 0% { transform: rotate(0deg); } 100% { transform: rotate(360deg); } }

        .modal-overlay {    position: absolute; 
                            inset: 0; background: rgba(0,0,0,0.45); 
                            display: none; 
                            align-items: center; 
                            justify-content: center; 
                            z-index: 3000; 
                            padding: 20px; }

        .modal-overlay.open { display: flex; }

        .modal-content {    background: #fff; 
                            border-radius: 12px; 
                            width: min(420px, 100%); 
                            box-shadow: 0 12px 32px rgba(0,0,0,0.25); 
                            padding: 24px; 
                            display: flex; 
                            flex-direction: column; 
                            gap: 16px; 
                            outline: none; }

        .modal-content h2 { font-size: 20px; 
                            margin-bottom: 4px; }

        .modal-content form { display: flex; 
                            flex-direction: column; 
                            gap: 14px; }

        .form-group {       display: flex; 
                            flex-direction: column; 
                            gap: 6px; }

        .form-group label { font-weight: 600; 
                            font-size: 14px; 
                            color: #333; }

        .form-group input, .form-group select { padding: 10px; 
                                                border: 1px solid #ccc; 
                                                border-radius: 8px; 
                                                font-size: 14px; 
                                                width: 100%; }

        .modal-actions {    display: flex; 
                            justify-content: flex-end; 
                            gap: 12px; 
                            margin-top: 8px; }

        .modal-button {     border: none; 
                            border-radius: 8px; 
                            padding: 10px 18px; 
                            font-size: 14px; 
                            cursor: pointer; 
                            transition: background 0.2s ease, transform 0.2s ease; 
                            font-weight: 600; }

        .modal-button.secondary { background: #e0e0e0; color: #333; }
        .modal-button.secondary:hover { background: #d5d5d5; }
        .modal-button.primary { background: #0078d4; color: #fff; }
        .modal-button.primary:hover { background: #0062ad; transform: translateY(-1px); }
        .modal-button:focus { outline: 2px solid #0078d4; outline-offset: 2px; }
    </style>
</head>
<body>
<div id="map-container">
    <div id="map"></div>
    <input type="file" id="timelineFile" accept=".json" style="display:none" onchange="updateMap()">
    <div class="menu-container" role="complementary" aria-label="Map controls panel">
        <button class="menu-toggle" type="button" onclick="toggleMenu()" aria-label="Open menu" aria-expanded="false" aria-controls="menuControls">
            <span class="menu-toggle-icon" aria-hidden="true">
                <img src="{{ url_for('static', filename='assets/menu-icon.svg') }}" alt="" aria-hidden="true">
            </span>
            <span class="menu-toggle-text">Menu</span>
        </button>
        <div class="overlay-controls" id="menuControls" aria-hidden="true" inert>
<<<<<<< HEAD
            <button class="overlay-button" onclick="document.getElementById('timelineFile').click()">Import Timeline Data</button>
            <button class="overlay-button" onclick="addManualPoint()">Add a Location Manually</button>
            <button class="overlay-button" onclick="clearMap()">Clear Map</button>
            <button class="overlay-button" onclick="refreshMap()">Refresh Map</button>
            <h2 class="overlay-section-title" id="filtersTitle">Filters</h2>
            <div id="sourceTypeFilters" class="checkbox-group" role="group" aria-labelledby="filtersTitle"></div>
            
=======
            <button class="overlay-button" onclick="document.getElementById('timelineFile').click()">📍 Import Google Timeline Data</button>
            <button class="overlay-button" onclick="clearMap()">🗑️ Clear ALL Timeline Data</button>
            <button class="overlay-button" onclick="addManualPoint()">➕ Add Data Point</button>
            <div id="sourceTypeFilters" class="checkbox-group"></div>
            <button class="overlay-button" onclick="refreshMap()">🔄 Refresh Map</button>
>>>>>>> 5fc403c1
        </div>
    </div>
    <div id="status"></div>
    <div class="loading-overlay" id="loading">
        <div class="loading-spinner">
            <div class="spinner"></div>
            <div>Loading...</div>
        </div>
    </div>
    <div id="manualPointModal" class="modal-overlay" aria-hidden="true" hidden>
        <div class="modal-content" role="dialog" aria-modal="true" aria-labelledby="manualPointTitle" tabindex="-1">
            <h2 id="manualPointTitle">Add Data Point</h2>
            <form id="manualPointForm">
                <div class="form-group">
                    <label for="manualPlace">Place Name</label>
                    <input type="text" id="manualPlace" name="place_name" autocomplete="off" required>
                </div>
                <div class="form-group">
                    <label for="manualDate">Date</label>
                    <input type="date" id="manualDate" name="start_date" required>
                </div>
                <div class="form-group">
                    <label for="manualLatitude">Latitude</label>
                    <input type="number" id="manualLatitude" name="latitude" step="any" required>
                </div>
                <div class="form-group">
                    <label for="manualLongitude">Longitude</label>
                    <input type="number" id="manualLongitude" name="longitude" step="any" required>
                </div>
                <div class="modal-actions">
                    <button type="button" class="modal-button secondary" id="manualPointCancel">Cancel</button>
                    <button type="submit" class="modal-button primary">Save</button>
                </div>
            </form>
        </div>
    </div>
</div>
<script src="https://unpkg.com/leaflet@1.9.4/dist/leaflet.js"></script>
<script src="https://unpkg.com/leaflet.markercluster@1.5.3/dist/leaflet.markercluster.js"></script>
<script>
const MAPBOX_TOKEN = "{{ mapbox_token }}";
const MENU_ICON_PATH = "{{ url_for('static', filename='assets/menu-icon.svg') }}";
const CLOSE_ICON_PATH = "{{ url_for('static', filename='assets/close-icon.svg') }}";
let map;
let markerCluster;
let manualPointModal;
let manualPointModalContent;
let manualPointForm;
let manualPointCancelButton;
let manualPointFocusableElements = [];
let previouslyFocusedElement = null;
let manualPointModalInitialized = false;

const SOURCE_TYPE_LABELS = {
    google_timeline: 'Google Timeline',
    manual: 'Manual Entry',
};

function getSourceTypeLabel(type) {
    if (!type) { return ''; }
    if (Object.prototype.hasOwnProperty.call(SOURCE_TYPE_LABELS, type)) {
        return SOURCE_TYPE_LABELS[type];
    }
    return type
        .replace(/_/g, ' ')
        .replace(/\b\w/g, (letter) => letter.toUpperCase());
}

function showLoading() { document.getElementById('loading').style.display = 'flex'; }
function hideLoading() { document.getElementById('loading').style.display = 'none'; }
function showStatus(message, isError=false) {
    const status = document.getElementById('status');
    status.textContent = message;
    status.className = isError ? 'error' : 'success';
    status.style.display = 'block';
    setTimeout(() => status.style.display = 'none', 4000);
}

function initMap() {
    // Create a Leaflet map centered on a default view
    map = L.map('map').setView([40.65997395108914, -73.71300111746832], 5);
    // Add Mapbox tiles using the token passed from the backend
    L.tileLayer(`https://api.mapbox.com/styles/v1/mapbox/outdoors-v12/tiles/{z}/{x}/{y}?access_token=${MAPBOX_TOKEN}`, {
        maxZoom: 18,
        attribution: 'Mapbox'
    }).addTo(map);
    // Cluster group keeps the map responsive when many markers are shown
    markerCluster = L.markerClusterGroup();
    map.addLayer(markerCluster);
    // Load existing markers once the map is ready
    loadMarkers();
}

async function loadMarkers() {
    // Show a loading overlay while fetching marker data
    showLoading();
    // Remove any markers currently displayed
    markerCluster.clearLayers();
    // Collect the values of all checked source type filters
    const checked = Array.from(
        document.querySelectorAll('#sourceTypeFilters input:checked')
    ).map(cb => cb.value);
    try {
        // Request the marker list from the server, filtering by source type
        const response = await fetch('/api/map_data', {
            method: 'POST',
            headers: { 'Content-Type': 'application/json' },
            body: JSON.stringify({ source_types: checked })
        });
        // Parse the JSON response
        const markers = await response.json();
        // Add a Leaflet marker for each item returned
        markers.forEach(m => {
            const popup = `<div><strong>Place Name:</strong> ${m.place}<br>` +
                          `<strong>Date Visited:</strong> ${m.date}<br>` +
                          `<strong>Coordinates:</strong> ${m.lat.toFixed(4)}, ${m.lng.toFixed(4)}</div>`;
            L.marker([m.lat, m.lng]).bindPopup(popup).addTo(markerCluster);
        });
        // Done loading
        hideLoading();
    } catch(err) {
        hideLoading();
        console.error(err);
    }
}

async function updateMap() {
    const fileInput = document.getElementById('timelineFile');
    if (!fileInput.files.length) { showStatus('No file selected!', true); return; }
    showLoading();
    const formData = new FormData();
    formData.append('file', fileInput.files[0]);
    try {
        const response = await fetch('/api/update_timeline', { method: 'POST', body: formData });
        const result = await response.json();
        hideLoading();
        showStatus(result.message, result.status === 'error');
        if (result.status === 'success') { loadMarkers(); }
    } catch(err) {
        hideLoading();
        showStatus('Error: ' + err.message, true);
    }
}

async function clearMap() {
    showLoading();
    try {
        const response = await fetch('/api/clear', { method: 'POST' });
        const result = await response.json();
        hideLoading();
        showStatus(result.message, result.status === 'error');
        if (result.status === 'success') { loadMarkers(); }
    } catch(error) {
        hideLoading();
        showStatus('Error: ' + error.message, true);
    }
}

function setupManualPointModal() {
    if (manualPointModalInitialized) { return; }
    manualPointModal = document.getElementById('manualPointModal');
    if (!manualPointModal) { return; }
    manualPointModalContent = manualPointModal.querySelector('.modal-content');
    manualPointForm = document.getElementById('manualPointForm');
    manualPointCancelButton = document.getElementById('manualPointCancel');

    if (manualPointForm) {
        manualPointForm.addEventListener('submit', handleManualPointSubmit);
    }

    if (manualPointCancelButton) {
        manualPointCancelButton.addEventListener('click', (event) => {
            event.preventDefault();
            closeManualPointModal();
        });
    }

    if (manualPointModal) {
        manualPointModal.addEventListener('click', (event) => {
            if (event.target === manualPointModal) {
                closeManualPointModal();
            }
        });
    }

    manualPointModalInitialized = true;
}

function setManualPointFocusableElements() {
    if (!manualPointModal) {
        manualPointFocusableElements = [];
        return;
    }
    manualPointFocusableElements = Array.from(
        manualPointModal.querySelectorAll('button, [href], input, select, textarea, [tabindex]:not([tabindex="-1"])')
    ).filter(el => !el.disabled);
}

function manualPointKeydownHandler(event) {
    if (!manualPointModal || !manualPointModal.classList.contains('open')) { return; }

    if (event.key === 'Escape') {
        event.preventDefault();
        closeManualPointModal();
        return;
    }

    if (event.key !== 'Tab') { return; }

    setManualPointFocusableElements();
    if (manualPointFocusableElements.length === 0) {
        event.preventDefault();
        if (manualPointModalContent) { manualPointModalContent.focus(); }
        return;
    }

    const firstFocusable = manualPointFocusableElements[0];
    const lastFocusable = manualPointFocusableElements[manualPointFocusableElements.length - 1];
    const activeElement = document.activeElement;

    if (event.shiftKey) {
        if (activeElement === firstFocusable || !manualPointModal.contains(activeElement)) {
            event.preventDefault();
            lastFocusable.focus();
        }
    } else if (activeElement === lastFocusable) {
        event.preventDefault();
        firstFocusable.focus();
    }
}

function openManualPointModal() {
    if (!manualPointModal) { setupManualPointModal(); }
    if (!manualPointModal) { return; }

    previouslyFocusedElement = document.activeElement;
    manualPointModal.classList.add('open');
    manualPointModal.removeAttribute('hidden');
    manualPointModal.setAttribute('aria-hidden', 'false');

    setManualPointFocusableElements();
    const placeField = manualPointForm ? manualPointForm.elements['place_name'] : null;
    if (placeField) {
        placeField.focus();
    } else if (manualPointFocusableElements.length) {
        manualPointFocusableElements[0].focus();
    } else if (manualPointModalContent) {
        manualPointModalContent.focus();
    }

    document.addEventListener('keydown', manualPointKeydownHandler);
}

function closeManualPointModal() {
    if (!manualPointModal) { return; }

    manualPointModal.classList.remove('open');
    manualPointModal.setAttribute('aria-hidden', 'true');
    manualPointModal.setAttribute('hidden', '');
    manualPointFocusableElements = [];

    if (manualPointForm) {
        manualPointForm.reset();
    }

    document.removeEventListener('keydown', manualPointKeydownHandler);

    if (previouslyFocusedElement && typeof previouslyFocusedElement.focus === 'function') {
        previouslyFocusedElement.focus();
    }
    previouslyFocusedElement = null;
}

async function handleManualPointSubmit(event) {
    event.preventDefault();
    if (!manualPointForm) { return; }

    const place = manualPointForm.elements['place_name'].value.trim();
    const date = manualPointForm.elements['start_date'].value;
    const latValue = manualPointForm.elements['latitude'].value.trim();
    const lonValue = manualPointForm.elements['longitude'].value.trim();

    if (!place) {
        showStatus('Place name is required.', true);
        manualPointForm.elements['place_name'].focus();
        return;
    }

    if (!date) {
        showStatus('Date is required.', true);
        manualPointForm.elements['start_date'].focus();
        return;
    }

    if (!latValue) {
        showStatus('Latitude is required.', true);
        manualPointForm.elements['latitude'].focus();
        return;
    }

    const lat = Number(latValue);
    if (!Number.isFinite(lat) || lat < -90 || lat > 90) {
        showStatus('Latitude must be a valid number between -90 and 90.', true);
        manualPointForm.elements['latitude'].focus();
        return;
    }

    if (!lonValue) {
        showStatus('Longitude is required.', true);
        manualPointForm.elements['longitude'].focus();
        return;
    }

    const lon = Number(lonValue);
    if (!Number.isFinite(lon) || lon < -180 || lon > 180) {
        showStatus('Longitude must be a valid number between -180 and 180.', true);
        manualPointForm.elements['longitude'].focus();
        return;
    }

    showLoading();
    try {
        const response = await fetch('/api/add_point', {
            method: 'POST',
            headers: { 'Content-Type': 'application/json' },
            body: JSON.stringify({
                place_name: place,
                start_date: date,
                latitude: lat,
                longitude: lon,
                source_type: 'manual'
            })
        });
        const result = await response.json();
        hideLoading();
        showStatus(result.message, result.status === 'error');
        if (result.status === 'success') {
            closeManualPointModal();
            loadMarkers();
        }
    } catch(err) {
        hideLoading();
        showStatus('Error: ' + err.message, true);
    }
}

function addManualPoint() {
    openManualPointModal();
}

function refreshMap() { loadMarkers(); }

document.addEventListener('DOMContentLoaded', async () => {
    setupManualPointModal();
    try {
        const response = await fetch('/api/source_types');
        const types = await response.json();
        const container = document.getElementById('sourceTypeFilters');
        types.forEach(type => {
            const label = document.createElement('label');
            const cb = document.createElement('input');
            cb.type = 'checkbox';
            cb.value = type;
            cb.checked = true;
            cb.addEventListener('change', loadMarkers);
            const text = document.createElement('span');
            text.textContent = getSourceTypeLabel(type);
            label.appendChild(text);
            label.appendChild(cb);
            container.appendChild(label);
        });
    } catch(err) {
        console.error('Failed to load source types', err);
    }
    initMap();
    const menu = document.querySelector('.menu-container');
    if (menu) { applyMenuState(menu, menu.classList.contains('open')); }
    document.addEventListener('keydown', (event) => {
        if (event.key !== 'Escape') { return; }
        if (manualPointModal && manualPointModal.classList.contains('open')) { return; }
        const menu = document.querySelector('.menu-container');
        if (menu && menu.classList.contains('open')) {
            event.preventDefault();
            toggleMenu();
            const trigger = menu.querySelector('.menu-toggle');
            if (trigger) { trigger.focus(); }
        }
    });
});

function toggleMenu() {
    const menu = document.querySelector('.menu-container');
    if (!menu) { return; }
    const isOpen = menu.classList.toggle('open');
    applyMenuState(menu, isOpen);
}

function applyMenuState(menu, isOpen) {
    const trigger = menu.querySelector('.menu-toggle');
    const icon = trigger ? trigger.querySelector('.menu-toggle-icon img') : null;
    const label = trigger ? trigger.querySelector('.menu-toggle-text') : null;
    const controls = menu.querySelector('.overlay-controls');

    if (trigger) {
        trigger.setAttribute('aria-expanded', String(isOpen));
        trigger.setAttribute('aria-label', isOpen ? 'Close menu' : 'Open menu');
    }
    if (icon) { icon.setAttribute('src', isOpen ? CLOSE_ICON_PATH : MENU_ICON_PATH); }
    if (label) { label.textContent = isOpen ? 'Close' : 'Menu'; }
    if (controls) {
        controls.setAttribute('aria-hidden', String(!isOpen));
        if (isOpen) { controls.removeAttribute('inert'); }
        else { controls.setAttribute('inert', ''); }
        const focusableSelectors = 'button, [href], input, select, textarea, [tabindex]';
        const focusableElements = controls.querySelectorAll(focusableSelectors);
        focusableElements.forEach((element) => {
            if (isOpen) {
                if (element.dataset.menuPrevTabindex !== undefined) {
                    const previous = element.dataset.menuPrevTabindex;
                    if (previous === '') {
                        element.removeAttribute('tabindex');
                    } else {
                        element.setAttribute('tabindex', previous);
                    }
                    delete element.dataset.menuPrevTabindex;
                } else if (element.getAttribute('tabindex') === '-1') {
                    element.removeAttribute('tabindex');
                }
            } else {
                if (element.dataset.menuPrevTabindex === undefined) {
                    element.dataset.menuPrevTabindex = element.hasAttribute('tabindex') ? element.getAttribute('tabindex') || '' : '';
                }
                element.setAttribute('tabindex', '-1');
            }
        });
    }
}
</script>
</body>
</html><|MERGE_RESOLUTION|>--- conflicted
+++ resolved
@@ -10,8 +10,7 @@
     <link rel="stylesheet" href="https://unpkg.com/leaflet.markercluster@1.5.3/dist/MarkerCluster.Default.css" />
     <style>
         * { margin: 0; padding: 0; box-sizing: border-box; }
-<<<<<<< HEAD
-
+      
         :root { --app-font-family: 'Raleway', 'Verdana', sans-serif; }
 
         body, html {    height: 100%; 
@@ -74,17 +73,6 @@
                                 transform: translateY(-2px); 
                                 box-shadow: 0 6px 20px rgba(0,0,0,0.25); }
 
-=======
-        :root { --app-font-family: 'Poppins', 'Verdana', sans-serif; }
-        body, html { height: 100%; font-family: var(--app-font-family); overflow: hidden; }
-        button, input, select { font-family: inherit; }
-        #map-container { position: relative; width: 100vw; height: 100vh; }
-        #map { width: 100%; height: 100%; }
-        .menu-container { position: absolute; top: 0; right: 0; height: 100%; width: min(340px, 90vw); z-index: 1000; background-color: rgba(255,255,255,0.96); padding: 24px 24px 24px 16px; border-radius: 24px 0 0 24px; box-shadow: -8px 0 24px rgba(0,0,0,0.18); display: flex; flex-direction: column; gap: 16px; transform: translateX(calc(100% - 80px)); transition: transform 0.35s ease, box-shadow 0.35s ease, padding 0.35s ease; backdrop-filter: blur(14px); overflow: hidden; }
-        .menu-container.open { transform: translateX(0); box-shadow: -12px 0 32px rgba(0,0,0,0.25); padding-left: 24px; }
-        .menu-toggle { align-self: flex-start; cursor: pointer; user-select: none; padding: 18px 12px; background: rgba(255,255,255,0.95); border-radius: 18px; box-shadow: 0 6px 18px rgba(0,0,0,0.12); transition: background 0.3s ease, transform 0.3s ease, box-shadow 0.3s ease; border: none; display: inline-flex; flex-direction: column; align-items: center; justify-content: center; gap: 8px; text-transform: uppercase; letter-spacing: 0.12em; color: #333; writing-mode: vertical-rl; text-orientation: mixed; font-weight: 600; }
-        .menu-toggle:hover { background: rgba(255,255,255,1); transform: translateY(-2px); box-shadow: 0 6px 20px rgba(0,0,0,0.25); }
->>>>>>> 5fc403c1
         .menu-toggle:focus { outline: 2px solid rgba(0,120,212,0.6); outline-offset: 2px; }
 
         .menu-toggle .menu-toggle-icon {    display: inline-flex; 
@@ -113,7 +101,6 @@
                                             letter-spacing: 0.08em;
                                             box-shadow: 0 4px 14px rgba(0,0,0,0.15); }
         .menu-container.open .menu-toggle .menu-toggle-text { font-size: 14px; }
-<<<<<<< HEAD
 
         .overlay-controls { display: flex; 
                             flex-direction: column; 
@@ -127,9 +114,7 @@
                             padding-right: 4px; 
                             pointer-events: none; }
 
-=======
-        .overlay-controls { display: flex; flex-direction: column; gap: 12px; opacity: 0; transform: translateX(16px); transition: opacity 0.25s ease 0.1s, transform 0.25s ease 0.1s; overflow-y: auto; max-height: calc(100% - 80px); padding-right: 4px; pointer-events: none; }
->>>>>>> 5fc403c1
+
         .menu-container.open .overlay-controls { opacity: 1; transform: translateX(0); pointer-events: auto; }
 
         .overlay-button {   background: rgba(255,255,255,0.95); 
@@ -293,21 +278,12 @@
             <span class="menu-toggle-text">Menu</span>
         </button>
         <div class="overlay-controls" id="menuControls" aria-hidden="true" inert>
-<<<<<<< HEAD
             <button class="overlay-button" onclick="document.getElementById('timelineFile').click()">Import Timeline Data</button>
             <button class="overlay-button" onclick="addManualPoint()">Add a Location Manually</button>
             <button class="overlay-button" onclick="clearMap()">Clear Map</button>
             <button class="overlay-button" onclick="refreshMap()">Refresh Map</button>
             <h2 class="overlay-section-title" id="filtersTitle">Filters</h2>
             <div id="sourceTypeFilters" class="checkbox-group" role="group" aria-labelledby="filtersTitle"></div>
-            
-=======
-            <button class="overlay-button" onclick="document.getElementById('timelineFile').click()">📍 Import Google Timeline Data</button>
-            <button class="overlay-button" onclick="clearMap()">🗑️ Clear ALL Timeline Data</button>
-            <button class="overlay-button" onclick="addManualPoint()">➕ Add Data Point</button>
-            <div id="sourceTypeFilters" class="checkbox-group"></div>
-            <button class="overlay-button" onclick="refreshMap()">🔄 Refresh Map</button>
->>>>>>> 5fc403c1
         </div>
     </div>
     <div id="status"></div>
